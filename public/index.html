--- conflicted
+++ resolved
@@ -222,17 +222,11 @@
         </div>
     </aside>
 
-<<<<<<< HEAD
     <main id="mainContent" class="flex-1 p-4 ml-64 container mx-auto"> <!-- Note: Root index.html has class="w-full" for main -->
             <!-- All page content containers are now siblings -->
             <div id="inventoryViewContainer" class="hidden">
                 <!-- Stats Bar -->
-=======
-    <main id="mainContent" class="flex-1 p-4 ml-64 container mx-auto">
-            <!-- Inventory View Container - Ensure it starts hidden -->
-            <div id="inventoryViewContainer" class="hidden">
-                <!-- Stats Bar (Moved to top) -->
->>>>>>> cc01b9a4
+
                 <section class="mb-4 stats stats-vertical lg:stats-horizontal shadow w-full">
                     <div class="stat">
                       <div class="stat-figure text-primary"><svg xmlns="http://www.w3.org/2000/svg" fill="none" viewBox="0 0 24 24" class="inline-block w-8 h-8 stroke-current"><path stroke-linecap="round" stroke-linejoin="round" stroke-width="2" d="M13 16h-1v-4h-1m1-4h.01M21 12a9 9 0 11-18 0 9 9 0 0118 0z"></path></svg></div>
